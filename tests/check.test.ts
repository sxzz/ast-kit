--- conflicted
+++ resolved
@@ -247,13 +247,6 @@
       })
     })
 
-<<<<<<< HEAD
-    test('JSXNamespacedName should not be referenced', () => {
-      const ast = babelParse(`const Comp = <svg:circle foo:bar="" />`, 'tsx')
-      const onIdentifier = vi.fn()
-      walkIdentifiers(ast.body[0], onIdentifier)
-      expect(onIdentifier).toHaveBeenCalledTimes(0)
-=======
     test('identifiers in function parameters should not be inferred as references', () => {
       expect.assertions(4)
       const ast = babelParse(`(({ title }) => [])`)
@@ -265,7 +258,13 @@
         },
         true,
       )
->>>>>>> 844738bd
+    })
+
+    test('JSXNamespacedName should not be referenced', () => {
+      const ast = babelParse(`const Comp = <svg:circle foo:bar="" />`, 'tsx')
+      const onIdentifier = vi.fn()
+      walkIdentifiers(ast.body[0], onIdentifier)
+      expect(onIdentifier).toHaveBeenCalledTimes(0)
     })
   })
 
